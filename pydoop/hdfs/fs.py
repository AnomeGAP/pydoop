# BEGIN_COPYRIGHT
# 
# Copyright 2009-2014 CRS4.
# 
# Licensed under the Apache License, Version 2.0 (the "License"); you may not
# use this file except in compliance with the License. You may obtain a copy
# of the License at
# 
# http://www.apache.org/licenses/LICENSE-2.0
# 
# Unless required by applicable law or agreed to in writing, software
# distributed under the License is distributed on an "AS IS" BASIS, WITHOUT
# WARRANTIES OR CONDITIONS OF ANY KIND, either express or implied. See the
# License for the specific language governing permissions and limitations
# under the License.
# 
# END_COPYRIGHT

"""
pydoop.hdfs.fs -- File System Handles
-------------------------------------
"""

import os
import socket
import urlparse
import getpass
import re
import operator as ops

import pydoop
import common
from file import hdfs_file, local_file
from pydoop.hdfs.hadoop import get_implementation_instance


class _FSStatus(object):
    def __init__(self, fs, host, port, user, refcount=1):
        self.fs = fs
        self.host = host
        self.port = port
        self.user = user
        self.refcount = refcount

<<<<<<< HEAD
    def __init__(self, fs, host, port, user, refcount=1):
        self.fs = fs
        self.host = host
        self.port = port
        self.user = user
        self.refcount = refcount

=======
>>>>>>> 15854cac
    def __repr__(self):
        return "_FSStatus(%s, %s)" % (self.fs, self.refcount)


def _complain_ifclosed(closed):
    if closed:
        raise ValueError("I/O operation on closed HDFS instance")


def _get_ip(host, default=None):
    try:
        ip = socket.gethostbyname(host)
    except socket.gaierror:
        ip = "0.0.0.0"  # same as socket.gethostbyname("")
    return ip if ip != "0.0.0.0" else default


def _get_connection_info(host, port, user):
<<<<<<< HEAD
    fs = hdfs_ext.hdfs_fs(host, port, user)
=======
    fs = get_implementation_instance("FileSystem", host, port, user)
>>>>>>> 15854cac
    res = urlparse.urlparse(fs.working_directory())
    if res.scheme == "file":
        h, p, u = "", 0, getpass.getuser()
        fs.set_working_directory(os.getcwd())  # libhdfs "remembers" old cwd
    else:
        try:
            h, p = res.netloc.split(":")
        except ValueError:
            h, p = res.netloc, common.DEFAULT_PORT
        u = res.path.split("/", 2)[2]
    return h, int(p), u, fs


def default_is_local(hadoop_conf=None, hadoop_home=None):
    params = pydoop.hadoop_params(hadoop_conf, hadoop_home)
    default_fs = params.get('fs.default.name', params.get('fs.defaultFS', ''))
    return default_fs.startswith('file:')


class hdfs(object):
    """
    A handle to an HDFS instance.

    :type host: string
    :param host: hostname or IP address of the HDFS NameNode. Set to an
      empty string (and ``port`` to 0) to connect to the local file
      system; set to ``'default'`` (and ``port`` to 0) to connect to the
      default (i.e., the one defined in the Hadoop configuration files)
      file system.
    :type port: int
    :param port: the port on which the NameNode is listening
    :type user: string or ``None``
    :param user: the Hadoop domain user name. Defaults to the current
      UNIX user. Note that, in MapReduce applications, since tasks are
      spawned by the JobTracker, the default user will be the one that
      started the JobTracker itself.
    :type groups: list
    :param groups: ignored. Included for backwards compatibility.

    **Note:** when connecting to the local file system, ``user`` is
    ignored (i.e., it will always be the current UNIX user).
    """
    SUPPORTED_OPEN_MODES = frozenset([
<<<<<<< HEAD
        os.O_RDONLY, os.O_WRONLY, os.O_WRONLY|os.O_APPEND, "r", "w", "a"
=======
        os.O_RDONLY, os.O_WRONLY, os.O_WRONLY | os.O_APPEND, "r", "w", "a"
>>>>>>> 15854cac
    ])
    _CACHE = {}
    _ALIASES = {"host": {}, "port": {}, "user": {}}

    def __canonize_hpu(self, hpu):
        host, port, user = hpu
        host = self._ALIASES["host"].get(host, host)
        port = self._ALIASES["port"].get(port, port)
        user = self._ALIASES["user"].get(user, user)
        return host, port, user

    def __lookup(self, hpu):
<<<<<<< HEAD
=======
        raise KeyError #FIXME, it seems useless with the new implementation
>>>>>>> 15854cac
        if hpu[0]:
            hpu = self.__canonize_hpu(hpu)
        return self._CACHE[hpu]

<<<<<<< HEAD
    def __init__(self, host="default", port=0, user=None, groups=None):
        host = host.strip()
        raw_host = host
        host = common.encode_host(host)
=======
    def __eq__(self, other):
        """
        True if the self and other wrap the same hadoop file system instance
        :param other:
        :return:
        """
        return type(self) == type(other) and self.fs == other.fs

    def __init__(self, host="default", port=0, user=None, groups=None):
        host = host.strip()
>>>>>>> 15854cac
        if user is None:
            user = ""
        if not host:
            port = 0
            user = user or getpass.getuser()
        try:
            self.__status = self.__lookup((host, port, user))
        except KeyError:
            h, p, u, fs = _get_connection_info(host, port, user)
            aliasing_info = [] if user else [("user", u, user)]  # (key, alias, name)
            if h != "":
                aliasing_info.append(("port", p, port))
            ip = _get_ip(h, None)
            if ip:
                aliasing_info.append(("host", ip, h))
            else:
                ip = h
            aliasing_info.append(("host", ip, host))
<<<<<<< HEAD
            if raw_host != host:
                aliasing_info.append(("host", ip, raw_host))
=======
>>>>>>> 15854cac
            for k, true_x, x in aliasing_info:
                if true_x != x:
                    self._ALIASES[k][x] = true_x
            self.__status = _FSStatus(fs, h, p, u, refcount=1)
            self._CACHE[(ip, p, u)] = self.__status
        else:
            self.__status.refcount += 1

    @property
    def fs(self):
        return self.__status.fs

    @property
    def refcount(self):
        return self.__status.refcount

    @property
    def host(self):
        """
        The actual hdfs hostname (empty string for the local fs).
        """
        return self.__status.host

    @property
    def port(self):
        """
        The actual hdfs port (0 for the local fs).
        """
        return self.__status.port

    @property
    def user(self):
        """
        The user associated with this HDFS connection.
        """
        return self.__status.user

    def close(self):
        """
        Close the HDFS handle (disconnect).
        """
        self.__status.refcount -= 1
        if self.refcount == 0:
            self.fs.close()
            for k, status in self._CACHE.items():  # yes, we want a copy
                if status.refcount == 0:
                    del self._CACHE[k]

    @property
    def closed(self):
        return self.__status.refcount == 0

    def open_file(self, path,
                  flags=os.O_RDONLY,
                  buff_size=0,
                  replication=0,
                  blocksize=0,
                  readline_chunk_size=common.BUFSIZE):
        """
        Open an HDFS file.

        Pass 0 as buff_size, replication or blocksize if you want to use
        the default values, i.e., the ones set in the Hadoop configuration
        files.

        :type path: string
        :param path: the full path to the file
        :type flags: string or int
        :param flags: opening flags: ``'r'`` or :data:`os.O_RDONLY` for reading,
          ``'w'`` or :data:`os.O_WRONLY` for writing
        :type buff_size: int
        :param buff_size: read/write buffer size in bytes
        :type replication: int
        :param replication: HDFS block replication
        :type blocksize: int
        :param blocksize: HDFS block size
        :type readline_chunk_size: int
        :param readline_chunk_size: the amount of bytes that
          :meth:`hdfs_file.readline` will use for buffering
        :rtpye: :class:`hdfs_file`
        :return: handle to the open file
        """
        _complain_ifclosed(self.closed)
        if flags not in self.SUPPORTED_OPEN_MODES:
            raise ValueError("opening mode %r not supported" % flags)
        if not self.host:
            if flags == os.O_RDONLY:
                flags = "r"
            elif flags == os.O_WRONLY:
                flags = "w"
<<<<<<< HEAD
            elif flags == os.O_WRONLY|os.O_APPEND:
=======
            elif flags == os.O_WRONLY | os.O_APPEND:
>>>>>>> 15854cac
                flags = "a"
            return local_file(self, path, flags)
        if flags == "r":
            flags = os.O_RDONLY
        elif flags == "w":
            flags = os.O_WRONLY
        elif flags == "a":
<<<<<<< HEAD
            flags = os.O_WRONLY|os.O_APPEND
        f = self.fs.open_file(
          common.encode_path(path), flags, buff_size, replication, blocksize
          )
        return hdfs_file(f, self, path, flags, readline_chunk_size)
=======
            flags = os.O_WRONLY | os.O_APPEND
        return hdfs_file(
            self.fs.open_file(path, flags, buff_size, replication, blocksize),
            self, path, flags, readline_chunk_size
        )
>>>>>>> 15854cac

    def capacity(self):
        """
        Return the raw capacity of the filesystem.

        :rtype: int
        :return: the raw capacity
        """
        _complain_ifclosed(self.closed)
        return self.fs.capacity()

    def copy(self, from_path, to_hdfs, to_path):
        """
        Copy file from one filesystem to another.

        :type from_path: string
        :param from_path: the path of the source file
        :type from_hdfs: :class:`hdfs`
        :param to_hdfs: the handle to destination filesystem
        :type to_path: string
        :param to_path: the path of the destination file
        :raises: IOError
        """
        _complain_ifclosed(self.closed)
        if isinstance(to_hdfs, self.__class__):
            to_hdfs = to_hdfs.fs
<<<<<<< HEAD
        return self.fs.copy(
          common.encode_path(from_path), to_hdfs, common.encode_path(to_path)
          )
=======
        return self.fs.copy(from_path, to_hdfs, to_path)
>>>>>>> 15854cac

    def create_directory(self, path):
        """
        Create directory ``path`` (non-existent parents will be created as well).

        :type path: string
        :param path: the path of the directory
        :raises: IOError
        """
        _complain_ifclosed(self.closed)
<<<<<<< HEAD
        return self.fs.create_directory(common.encode_path(path))
=======
        return self.fs.create_directory(path)
>>>>>>> 15854cac

    def default_block_size(self):
        """
        Get the default block size.

        :rtype: int
        :return: the default blocksize
        """
        _complain_ifclosed(self.closed)
        return self.fs.default_block_size()

    def delete(self, path, recursive=True):
        """
        Delete ``path``.

        :type path: string
        :param path: the path of the file or directory
        :type recursive: bool
        :param recursive: if path is directory, delete it recursively when True;
<<<<<<< HEAD
        :raises: IOError when ``recursive`` is False and directory is non-empty
        """
        _complain_ifclosed(self.closed)
        return self.fs.delete(common.encode_path(path), recursive)
=======
        :raises: IOError when False and directory is non-empty
        """
        _complain_ifclosed(self.closed)
        return self.fs.delete(path, recursive)
>>>>>>> 15854cac

    def exists(self, path):
        """
        Check if a given path exists on the filesystem.

        :type path: string
        :param path: the path to look for
        :rtype: bool
        :return: True if ``path`` exists, else False
        """
        _complain_ifclosed(self.closed)
<<<<<<< HEAD
        return self.fs.exists(common.encode_path(path))
=======
        return self.fs.exists(path)
>>>>>>> 15854cac

    def get_hosts(self, path, start, length):
        """
        Get hostnames where a particular block (determined by pos and
        blocksize) of a file is stored. Due to replication, a single block
        could be present on multiple hosts.

        :type path: string
        :param path: the path of the file
        :type start: int
        :param start: the start of the block
        :type length: int
        :param length: the length of the block
        :rtype: list
        :return: list of hosts that store the block
        """
        _complain_ifclosed(self.closed)
<<<<<<< HEAD
        return self.fs.get_hosts(common.encode_path(path), start, length)
=======
        return self.fs.get_hosts(path, start, length)
>>>>>>> 15854cac

    def get_path_info(self, path):
        """
        Get information about ``path`` as a dict of properties.

        :type path: string
        :param path: a path in the filesystem
        :rtype: dict
        :return: path information
        :raises: IOError
        """
        _complain_ifclosed(self.closed)
<<<<<<< HEAD
        info = self.fs.get_path_info(common.encode_path(path))
        if isinstance(path, unicode):
            info['name'] = common.decode_path(info['name'])
        return info
=======
        return self.fs.get_path_info(path)
>>>>>>> 15854cac

    def list_directory(self, path):
        """
        Get list of files and directories for ``path``\ .

        :type path: string
        :param path: the path of the directory
        :rtype: list
        :return: list of files and directories in ``path``
        :raises: IOError
        """
        _complain_ifclosed(self.closed)
<<<<<<< HEAD
        ls = self.fs.list_directory(common.encode_path(path))
        if isinstance(path, unicode):
            decode_path = common.decode_path  # speed hack
            for info in ls:
                info['name'] = decode_path(info['name'])
        return ls
=======
        return self.fs.list_directory(path)
>>>>>>> 15854cac

    def move(self, from_path, to_hdfs, to_path):
        """
        Move file from one filesystem to another.

        :type from_path: string
        :param from_path: the path of the source file
        :type from_hdfs: :class:`hdfs`
        :param to_hdfs: the handle to destination filesystem
        :type to_path: string
        :param to_path: the path of the destination file
        :raises: IOError
        """
        _complain_ifclosed(self.closed)
        if isinstance(to_hdfs, self.__class__):
            to_hdfs = to_hdfs.fs
<<<<<<< HEAD
        return self.fs.move(
          common.encode_path(from_path), to_hdfs, common.encode_path(to_path)
          )
=======
        return self.fs.move(from_path, to_hdfs, to_path)
>>>>>>> 15854cac

    def rename(self, from_path, to_path):
        """
        Rename file.

        :type from_path: string
        :param from_path: the path of the source file
        :type to_path: string
        :param to_path: the path of the destination file
        :raises: IOError
        """
        _complain_ifclosed(self.closed)
<<<<<<< HEAD
        return self.fs.rename(
          common.encode_path(from_path), common.encode_path(to_path)
          )
=======
        return self.fs.rename(from_path, to_path)
>>>>>>> 15854cac

    def set_replication(self, path, replication):
        """
        Set the replication of ``path`` to ``replication``\ .

        :type path: string
        :param path: the path of the file
        :type replication: int
        :param replication: the replication value
        :raises: IOError
        """
        _complain_ifclosed(self.closed)
<<<<<<< HEAD
        return self.fs.set_replication(common.encode_path(path), replication)
=======
        return self.fs.set_replication(path, replication)
>>>>>>> 15854cac

    def set_working_directory(self, path):
        """
        Set the working directory to ``path``\ . All relative paths will
        be resolved relative to it.

        :type path: string
        :param path: the path of the directory
        :raises: IOError
        """
        _complain_ifclosed(self.closed)
<<<<<<< HEAD
        return self.fs.set_working_directory(common.encode_path(path))
=======
        return self.fs.set_working_directory(path)
>>>>>>> 15854cac

    def used(self):
        """
        Return the total raw size of all files in the filesystem.

        :rtype: int
        :return: total size of files in the file system
        """
        _complain_ifclosed(self.closed)
        return self.fs.used()

<<<<<<< HEAD
    def working_directory(self, decode=False):
        """
        Get the current working directory.

        :type decode: bool
        :param decode: if :obj:`True`, return the wd as a Unicode object
        :rtype: str or unicode
        :return: current working directory
        """
        _complain_ifclosed(self.closed)
        wd = self.fs.working_directory()
        return common.decode_path(wd) if decode else wd
=======
    def working_directory(self):
        """
        Get the current working directory.

        :rtype: str
        :return: current working directory
        """
        _complain_ifclosed(self.closed)
        return self.fs.working_directory()
>>>>>>> 15854cac

    def chown(self, path, user='', group=''):
        """
        Change file owner and group.

        :type path: string
        :param path: the path to the file or directory
        :type user: string
        :param user: Hadoop username. Set to '' if only setting group
        :type group: string
        :param group: Hadoop group name. Set to '' if only setting user
        :raises: IOError
        """
        _complain_ifclosed(self.closed)
<<<<<<< HEAD
        return self.fs.chown(common.encode_path(path), user, group)
=======
        return self.fs.chown(path, user, group)
>>>>>>> 15854cac

    @staticmethod
    def __get_umask():
        current_umask = os.umask(0)
        os.umask(current_umask)
        return current_umask

    def __compute_mode_from_string(self, path, mode_string):
        """
        Scan a unix-style mode string and apply it to ``path``.

        :param mode_string: see ``man chmod`` for details. ``X``, ``s``
          and ``t`` modes are not supported.  The string should match the
          following regular expression: ``[ugoa]*[-+=]([rwx]*)``.
        :return: a new mode integer resulting from applying ``mode_string``
          to ``path``.
        :raises ValueError: if ``mode_string`` is invalid.
        """
<<<<<<< HEAD
        Char_to_perm_byte = {'r':4, 'w':2, 'x':1}
=======
        Char_to_perm_byte = {'r': 4, 'w': 2, 'x': 1}
>>>>>>> 15854cac
        Fields = (('u', 6), ('g', 3), ('o', 0))
        #--
        m = re.match("\s*([ugoa]*)([-+=])([rwx]*)\s*", mode_string)
        if not m:
            raise ValueError("Invalid mode string %s" % mode_string)
        who = m.group(1)
        what_op = m.group(2)
        which_perm = m.group(3)
        #--
        old_mode = self.fs.get_path_info(path)['permissions']
        # The mode to be applied by the operation, repeated three times in a list,
        # for user, group, and other respectively.  Initially these are identical,
        # but some may change if we have to respect the umask setting.
        op_perm = [reduce(ops.ior, [Char_to_perm_byte[c] for c in which_perm])] * 3
        if 'a' in who:
            who = 'ugo'
        elif who == '':
            who = 'ugo'
            # erase the umask bits
            inverted_umask = ~self.__get_umask()
            for i, field in enumerate(Fields):
                op_perm[i] &= (inverted_umask >> field[1]) & 0x7
        # for each user, compute the permission bit and set it in the mode
        new_mode = 0
        for i, tpl in enumerate(Fields):
            field, shift = tpl
            # shift by the bits specified for the field; keep only the 3 lowest bits
            old = (old_mode >> shift) & 0x7
            if field in who:
                if what_op == '-':
                    new = old & ~op_perm[i]
                elif what_op == '=':
                    new = op_perm[i]
                elif what_op == '+':
                    new = old | op_perm[i]
                else:
                    raise RuntimeError("unexpected permission operation %s" % what_op)
            else:
                # copy the previous permissions
                new = old
            new_mode |= new << shift
        return new_mode

    def chmod(self, path, mode):
        """
        Change file mode bits.

        :type path: string
        :param path: the path to the file or directory
        :type mode: int
        :param mode: the bitmask to set it to (e.g., 0777)
        :raises: IOError
        """
        _complain_ifclosed(self.closed)
<<<<<<< HEAD
        path = common.encode_path(path)
=======
>>>>>>> 15854cac
        if isinstance(mode, basestring):
            mode_ = self.__compute_mode_from_string(path, mode)
        else:
            mode_ = mode
        return self.fs.chmod(path, mode_)

    def utime(self, path, mtime, atime):
        """
        Change file last access and modification times.

        :type path: string
        :param path: the path to the file or directory
        :type mtime: int
        :param mtime: new modification time in seconds
        :type atime: int
        :param atime: new access time in seconds
        :raises: IOError
        """
        _complain_ifclosed(self.closed)
<<<<<<< HEAD
        return self.fs.utime(common.encode_path(path), int(mtime), int(atime))
=======
        return self.fs.utime(path, int(mtime), int(atime))
>>>>>>> 15854cac

    def walk(self, top):
        """
        Generate infos for all paths in the tree rooted at ``top`` (included).

        The ``top`` parameter can be either an HDFS path string or a
        dictionary of properties as returned by :meth:`get_path_info`.

        :type top: string or dict
        :param top: an HDFS path or path info dict
        :rtype: iterator
        :return: path infos of files and directories in the tree rooted at ``top``
        :raises: IOError
        """
        if isinstance(top, basestring):
            top = self.get_path_info(top)
        yield top
        if top['kind'] == 'directory':
            for info in self.list_directory(top['name']):
                for item in self.walk(info):
                    yield item<|MERGE_RESOLUTION|>--- conflicted
+++ resolved
@@ -35,6 +35,7 @@
 
 
 class _FSStatus(object):
+
     def __init__(self, fs, host, port, user, refcount=1):
         self.fs = fs
         self.host = host
@@ -42,16 +43,6 @@
         self.user = user
         self.refcount = refcount
 
-<<<<<<< HEAD
-    def __init__(self, fs, host, port, user, refcount=1):
-        self.fs = fs
-        self.host = host
-        self.port = port
-        self.user = user
-        self.refcount = refcount
-
-=======
->>>>>>> 15854cac
     def __repr__(self):
         return "_FSStatus(%s, %s)" % (self.fs, self.refcount)
 
@@ -70,11 +61,7 @@
 
 
 def _get_connection_info(host, port, user):
-<<<<<<< HEAD
-    fs = hdfs_ext.hdfs_fs(host, port, user)
-=======
     fs = get_implementation_instance("FileSystem", host, port, user)
->>>>>>> 15854cac
     res = urlparse.urlparse(fs.working_directory())
     if res.scheme == "file":
         h, p, u = "", 0, getpass.getuser()
@@ -118,12 +105,8 @@
     ignored (i.e., it will always be the current UNIX user).
     """
     SUPPORTED_OPEN_MODES = frozenset([
-<<<<<<< HEAD
-        os.O_RDONLY, os.O_WRONLY, os.O_WRONLY|os.O_APPEND, "r", "w", "a"
-=======
         os.O_RDONLY, os.O_WRONLY, os.O_WRONLY | os.O_APPEND, "r", "w", "a"
->>>>>>> 15854cac
-    ])
+        ])
     _CACHE = {}
     _ALIASES = {"host": {}, "port": {}, "user": {}}
 
@@ -135,31 +118,24 @@
         return host, port, user
 
     def __lookup(self, hpu):
-<<<<<<< HEAD
-=======
         raise KeyError #FIXME, it seems useless with the new implementation
->>>>>>> 15854cac
         if hpu[0]:
             hpu = self.__canonize_hpu(hpu)
         return self._CACHE[hpu]
 
-<<<<<<< HEAD
+    def __eq__(self, other):
+        """
+        True if the self and other wrap the same hadoop file system instance
+        :param other:
+        :return:
+        """
+        return type(self) == type(other) and self.fs == other.fs
+
     def __init__(self, host="default", port=0, user=None, groups=None):
         host = host.strip()
         raw_host = host
         host = common.encode_host(host)
-=======
-    def __eq__(self, other):
-        """
-        True if the self and other wrap the same hadoop file system instance
-        :param other:
-        :return:
-        """
-        return type(self) == type(other) and self.fs == other.fs
-
-    def __init__(self, host="default", port=0, user=None, groups=None):
-        host = host.strip()
->>>>>>> 15854cac
+
         if user is None:
             user = ""
         if not host:
@@ -178,11 +154,8 @@
             else:
                 ip = h
             aliasing_info.append(("host", ip, host))
-<<<<<<< HEAD
             if raw_host != host:
                 aliasing_info.append(("host", ip, raw_host))
-=======
->>>>>>> 15854cac
             for k, true_x, x in aliasing_info:
                 if true_x != x:
                     self._ALIASES[k][x] = true_x
@@ -273,11 +246,7 @@
                 flags = "r"
             elif flags == os.O_WRONLY:
                 flags = "w"
-<<<<<<< HEAD
-            elif flags == os.O_WRONLY|os.O_APPEND:
-=======
             elif flags == os.O_WRONLY | os.O_APPEND:
->>>>>>> 15854cac
                 flags = "a"
             return local_file(self, path, flags)
         if flags == "r":
@@ -285,19 +254,11 @@
         elif flags == "w":
             flags = os.O_WRONLY
         elif flags == "a":
-<<<<<<< HEAD
-            flags = os.O_WRONLY|os.O_APPEND
+            flags = os.O_WRONLY | os.O_APPEND
         f = self.fs.open_file(
           common.encode_path(path), flags, buff_size, replication, blocksize
           )
         return hdfs_file(f, self, path, flags, readline_chunk_size)
-=======
-            flags = os.O_WRONLY | os.O_APPEND
-        return hdfs_file(
-            self.fs.open_file(path, flags, buff_size, replication, blocksize),
-            self, path, flags, readline_chunk_size
-        )
->>>>>>> 15854cac
 
     def capacity(self):
         """
@@ -324,13 +285,9 @@
         _complain_ifclosed(self.closed)
         if isinstance(to_hdfs, self.__class__):
             to_hdfs = to_hdfs.fs
-<<<<<<< HEAD
         return self.fs.copy(
           common.encode_path(from_path), to_hdfs, common.encode_path(to_path)
           )
-=======
-        return self.fs.copy(from_path, to_hdfs, to_path)
->>>>>>> 15854cac
 
     def create_directory(self, path):
         """
@@ -341,11 +298,7 @@
         :raises: IOError
         """
         _complain_ifclosed(self.closed)
-<<<<<<< HEAD
         return self.fs.create_directory(common.encode_path(path))
-=======
-        return self.fs.create_directory(path)
->>>>>>> 15854cac
 
     def default_block_size(self):
         """
@@ -365,17 +318,10 @@
         :param path: the path of the file or directory
         :type recursive: bool
         :param recursive: if path is directory, delete it recursively when True;
-<<<<<<< HEAD
         :raises: IOError when ``recursive`` is False and directory is non-empty
         """
         _complain_ifclosed(self.closed)
         return self.fs.delete(common.encode_path(path), recursive)
-=======
-        :raises: IOError when False and directory is non-empty
-        """
-        _complain_ifclosed(self.closed)
-        return self.fs.delete(path, recursive)
->>>>>>> 15854cac
 
     def exists(self, path):
         """
@@ -387,11 +333,7 @@
         :return: True if ``path`` exists, else False
         """
         _complain_ifclosed(self.closed)
-<<<<<<< HEAD
         return self.fs.exists(common.encode_path(path))
-=======
-        return self.fs.exists(path)
->>>>>>> 15854cac
 
     def get_hosts(self, path, start, length):
         """
@@ -409,11 +351,7 @@
         :return: list of hosts that store the block
         """
         _complain_ifclosed(self.closed)
-<<<<<<< HEAD
         return self.fs.get_hosts(common.encode_path(path), start, length)
-=======
-        return self.fs.get_hosts(path, start, length)
->>>>>>> 15854cac
 
     def get_path_info(self, path):
         """
@@ -426,14 +364,10 @@
         :raises: IOError
         """
         _complain_ifclosed(self.closed)
-<<<<<<< HEAD
         info = self.fs.get_path_info(common.encode_path(path))
         if isinstance(path, unicode):
             info['name'] = common.decode_path(info['name'])
         return info
-=======
-        return self.fs.get_path_info(path)
->>>>>>> 15854cac
 
     def list_directory(self, path):
         """
@@ -446,16 +380,12 @@
         :raises: IOError
         """
         _complain_ifclosed(self.closed)
-<<<<<<< HEAD
         ls = self.fs.list_directory(common.encode_path(path))
         if isinstance(path, unicode):
             decode_path = common.decode_path  # speed hack
             for info in ls:
                 info['name'] = decode_path(info['name'])
         return ls
-=======
-        return self.fs.list_directory(path)
->>>>>>> 15854cac
 
     def move(self, from_path, to_hdfs, to_path):
         """
@@ -472,13 +402,9 @@
         _complain_ifclosed(self.closed)
         if isinstance(to_hdfs, self.__class__):
             to_hdfs = to_hdfs.fs
-<<<<<<< HEAD
         return self.fs.move(
           common.encode_path(from_path), to_hdfs, common.encode_path(to_path)
           )
-=======
-        return self.fs.move(from_path, to_hdfs, to_path)
->>>>>>> 15854cac
 
     def rename(self, from_path, to_path):
         """
@@ -491,13 +417,9 @@
         :raises: IOError
         """
         _complain_ifclosed(self.closed)
-<<<<<<< HEAD
         return self.fs.rename(
           common.encode_path(from_path), common.encode_path(to_path)
           )
-=======
-        return self.fs.rename(from_path, to_path)
->>>>>>> 15854cac
 
     def set_replication(self, path, replication):
         """
@@ -510,11 +432,7 @@
         :raises: IOError
         """
         _complain_ifclosed(self.closed)
-<<<<<<< HEAD
         return self.fs.set_replication(common.encode_path(path), replication)
-=======
-        return self.fs.set_replication(path, replication)
->>>>>>> 15854cac
 
     def set_working_directory(self, path):
         """
@@ -526,11 +444,7 @@
         :raises: IOError
         """
         _complain_ifclosed(self.closed)
-<<<<<<< HEAD
         return self.fs.set_working_directory(common.encode_path(path))
-=======
-        return self.fs.set_working_directory(path)
->>>>>>> 15854cac
 
     def used(self):
         """
@@ -542,7 +456,6 @@
         _complain_ifclosed(self.closed)
         return self.fs.used()
 
-<<<<<<< HEAD
     def working_directory(self, decode=False):
         """
         Get the current working directory.
@@ -555,17 +468,6 @@
         _complain_ifclosed(self.closed)
         wd = self.fs.working_directory()
         return common.decode_path(wd) if decode else wd
-=======
-    def working_directory(self):
-        """
-        Get the current working directory.
-
-        :rtype: str
-        :return: current working directory
-        """
-        _complain_ifclosed(self.closed)
-        return self.fs.working_directory()
->>>>>>> 15854cac
 
     def chown(self, path, user='', group=''):
         """
@@ -580,11 +482,7 @@
         :raises: IOError
         """
         _complain_ifclosed(self.closed)
-<<<<<<< HEAD
         return self.fs.chown(common.encode_path(path), user, group)
-=======
-        return self.fs.chown(path, user, group)
->>>>>>> 15854cac
 
     @staticmethod
     def __get_umask():
@@ -603,11 +501,7 @@
           to ``path``.
         :raises ValueError: if ``mode_string`` is invalid.
         """
-<<<<<<< HEAD
-        Char_to_perm_byte = {'r':4, 'w':2, 'x':1}
-=======
         Char_to_perm_byte = {'r': 4, 'w': 2, 'x': 1}
->>>>>>> 15854cac
         Fields = (('u', 6), ('g', 3), ('o', 0))
         #--
         m = re.match("\s*([ugoa]*)([-+=])([rwx]*)\s*", mode_string)
@@ -662,10 +556,7 @@
         :raises: IOError
         """
         _complain_ifclosed(self.closed)
-<<<<<<< HEAD
         path = common.encode_path(path)
-=======
->>>>>>> 15854cac
         if isinstance(mode, basestring):
             mode_ = self.__compute_mode_from_string(path, mode)
         else:
@@ -685,11 +576,7 @@
         :raises: IOError
         """
         _complain_ifclosed(self.closed)
-<<<<<<< HEAD
         return self.fs.utime(common.encode_path(path), int(mtime), int(atime))
-=======
-        return self.fs.utime(path, int(mtime), int(atime))
->>>>>>> 15854cac
 
     def walk(self, top):
         """
