#!/usr/bin/env python

# BEGIN_COPYRIGHT
#
# Copyright 2009-2014 CRS4.
#
# Licensed under the Apache License, Version 2.0 (the "License"); you may not
# use this file except in compliance with the License. You may obtain a copy
# of the License at
#
# http://www.apache.org/licenses/LICENSE-2.0
#
# Unless required by applicable law or agreed to in writing, software
# distributed under the License is distributed on an "AS IS" BASIS, WITHOUT
# WARRANTIES OR CONDITIONS OF ANY KIND, either express or implied. See the
# License for the specific language governing permissions and limitations
# under the License.
#
# END_COPYRIGHT

"""
Minimal word count example.
"""

import re

from pydoop.mapreduce.pipes import run_task, Factory
from pydoop.mapreduce.api import Mapper, Reducer

import logging

logging.basicConfig()
LOGGER = logging.getLogger('wc-minimal')
LOGGER.setLevel(logging.CRITICAL)


class TMapper(Mapper):

    def __init__(self, ctx):
        super(TMapper, self).__init__(ctx)
        self.ctx = ctx
        LOGGER.info("Mapper instantiated")

    def map(self, ctx):
        words = re.sub('[^0-9a-zA-Z]+', ' ', ctx.value).split()
        for w in words:
            ctx.emit(w, 1)


class TReducer(Reducer):

    def __init__(self, ctx):
        super(TReducer, self).__init__(ctx)
        self.ctx = ctx
        LOGGER.info("Reducer instantiated")

    def reduce(self, ctx):
        s = sum(ctx.values)
        # Note: we explicitly write the value as a str.
        ctx.emit(ctx.key, str(s))


FACTORY = Factory(mapper_class=TMapper, reducer_class=TReducer)


def main():
<<<<<<< HEAD
    run_task(factory)    
=======
    run_task(FACTORY, private_encoding=True)

>>>>>>> fa3a4c1d

if __name__ == "__main__":
    main()<|MERGE_RESOLUTION|>--- conflicted
+++ resolved
@@ -64,12 +64,7 @@
 
 
 def main():
-<<<<<<< HEAD
-    run_task(factory)    
-=======
-    run_task(FACTORY, private_encoding=True)
-
->>>>>>> fa3a4c1d
+    run_task(FACTORY)
 
 if __name__ == "__main__":
     main()